--- conflicted
+++ resolved
@@ -3,26 +3,19 @@
 
 use std::{cmp::Ordering, collections::HashMap, sync::Arc};
 
+use crate::{
+    amm::AutomatedMarketMaker,
+    errors::{ArithmeticError, DAMMError, EventLogError, SwapSimulationError},
+};
 use async_trait::async_trait;
 use ethers::{
-<<<<<<< HEAD
     abi::{decode, ethabi::Bytes, ParamType, RawLog, Token},
     prelude::{AbiError, EthEvent},
-=======
-    abi::{decode, ethabi::Bytes, ParamType, Token, RawLog},
->>>>>>> 8d13324e
     providers::Middleware,
     types::{BlockNumber, Filter, Log, H160, H256, I256, U256, U64},
 };
 use num_bigfloat::BigFloat;
 use serde::{Deserialize, Serialize};
-use ethers::{
-    prelude::EthEvent,
-};
-use crate::{
-    amm::AutomatedMarketMaker,
-    errors::{ArithmeticError, DAMMError, EventLogError, SwapSimulationError},
-};
 
 use ethers::prelude::abigen;
 
@@ -47,15 +40,9 @@
         function ticks(int24 tick) external view returns (uint128, int128, uint256, uint256, int56, uint160, uint32, bool)
         function tickBitmap(int16 wordPosition) external view returns (uint256)
         function swap(address recipient, bool zeroForOne, int256 amountSpecified, uint160 sqrtPriceLimitX96, bytes calldata data) external returns (int256, int256)
-<<<<<<< HEAD
         event Swap(address indexed sender, address indexed recipient, int256 amount0, int256 amount1, uint160 sqrtPriceX96, uint128 liquidity, int24 tick)
         event Burn(address indexed owner, int24 indexed tickLower, int24 indexed tickUpper, uint128 amount, uint256 amount0, uint256 amount1)
         event Mint(address sender, address indexed owner, int24 indexed tickLower, int24 indexed tickUpper, uint128 amount, uint256 amount0, uint256 amount1)
-=======
-        event Swap( address indexed sender, address indexed recipient, int256 amount0, int256 amount1, uint160 sqrtPriceX96, uint128 liquidity, int24 tick)
-        event Burn(address indexed owner,int24 indexed tickLower,int24 indexed tickUpper,uint128 amount,uint256 amount0,uint256 amount1)
-        event Mint(address sender,address indexed owner,int24 indexed tickLower,int24 indexed tickUpper,uint128 amount,uint256 amount0,uint256 amount1)
->>>>>>> 8d13324e
     ]"#;
 
     IErc20,
@@ -704,7 +691,6 @@
         Ok(self.get_slot_0(middleware).await?.0)
     }
 
-<<<<<<< HEAD
     pub fn sync_from_burn_log(&mut self, log: Log) -> Result<(), AbiError> {
         let burn_event = BurnFilter::decode_log(&RawLog::from(log))?;
 
@@ -726,17 +712,6 @@
             mint_event.amount as i128,
         );
 
-=======
-    pub fn sync_from_burn_log(&mut self, log: &Log) -> Result<(), EventLogError> {
-        let event = BurnFilter::decode_log(&RawLog::from(log.clone()))?;
-        self.modify_position(event.tick_lower, event.tick_upper, -(event.amount as i128));
-        Ok(())
-    }
-
-    pub fn sync_from_mint_log(&mut self, log: &Log) -> Result<(), EventLogError> {
-        let event = MintFilter::decode_log(&RawLog::from(log.clone()))?; 
-        self.modify_position(event.tick_lower, event.tick_upper, event.amount as i128);
->>>>>>> 8d13324e
         Ok(())
     }
 
@@ -830,16 +805,8 @@
         }
     }
 
-<<<<<<< HEAD
     pub fn sync_from_swap_log(&mut self, log: Log) -> Result<(), AbiError> {
         let swap_event = SwapFilter::decode_log(&RawLog::from(log))?;
-=======
-    pub fn sync_from_swap_log(&mut self, log: &Log) -> Result<(), EventLogError> {
-        let event = SwapFilter::decode_log(&RawLog::from(log.clone()))?;
-        (self.sqrt_price, self.liquidity, self.tick) = (event.sqrt_price_x96, event.liquidity, event.tick);
-        Ok(())
-    }
->>>>>>> 8d13324e
 
         self.sqrt_price = swap_event.sqrt_price_x96;
         self.liquidity = swap_event.liquidity;
