--- conflicted
+++ resolved
@@ -78,13 +78,7 @@
             if let Some((_, amms_length)) = identified_factories.get_mut(&log.address) {
                 *amms_length += 1;
             } else {
-<<<<<<< HEAD
                 let mut factory = Factory::try_from(log.topics[0])?;
-=======
-                //TODO: conduct interface checks for the given factory
-
-                let mut factory = Factory::new_empty_factory_from_event_signature(log.topics[0])?;
->>>>>>> febede96
 
                 match &mut factory {
                     Factory::UniswapV2Factory(uniswap_v2_factory) => {
